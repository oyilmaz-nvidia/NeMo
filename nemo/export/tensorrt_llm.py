# Copyright (c) 2023, NVIDIA CORPORATION.  All rights reserved.
#
# Licensed under the Apache License, Version 2.0 (the "License");
# you may not use this file except in compliance with the License.
# You may obtain a copy of the License at
#
#     http://www.apache.org/licenses/LICENSE-2.0
#
# Unless required by applicable law or agreed to in writing, software
# distributed under the License is distributed on an "AS IS" BASIS,
# WITHOUT WARRANTIES OR CONDITIONS OF ANY KIND, either express or implied.
# See the License for the specific language governing permissions and
# limitations under the License.

import json
import os
import shutil
from pathlib import Path
from typing import List

import numpy as np
import pickle
import tensorrt_llm
import torch
import tempfile
import wrapt
from .trt_llm.model_config_trt import model_config_to_tensorrt_llm
from .trt_llm.nemo_utils import get_tokenzier, nemo_to_model_config, nemo_model_to_model_config
from .trt_llm.tensorrt_llm_run import generate, generate_streaming, load, load_refit
from .utils import is_nemo_file, unpack_nemo_ckpt
from .trt_llm.nemo.nemo_ckpt_convert import build_tokenizer
from .utils import get_prompt_embedding_table, is_nemo_file, torch_to_numpy

from nemo.deploy import ITritonDeployable

try:
    from nemo.deploy.utils import cast_output, str_ndarray2list
except:
    pass
import logging


@wrapt.decorator
def noop_decorator(func):
    def wrapper(*args, **kwargs):
        return func(*args, **kwargs)
    return wrapper


use_pytriton = True
batch = noop_decorator
try:
    from pytriton.decorators import batch
    from pytriton.model_config import Tensor
except Exception:
    use_pytriton = False

LOGGER = logging.getLogger("NeMo")


class TensorRTLLM(ITritonDeployable):
    """
    Exports nemo checkpoints to TensorRT-LLM and run fast inference.

    Example:
        from nemo.export import TensorRTLLM

        trt_llm_exporter = TensorRTLLM(model_dir="/path/for/model/files")
        trt_llm_exporter.export(
            nemo_checkpoint_path="/path/for/nemo/checkpoint",
            model_type="llama",
            n_gpus=1,
        )

        output = trt_llm_exporter.forward(["Hi, how are you?", "I am good, thanks, how about you?"])
        print("output: ", output)

    """

    def __init__(self, model_dir: str, load_model: bool = True):
        """
        Args:
            model_dir (str): path for storing the TensorRT-LLM model files.
            load_model (bool): load TensorRT-LLM model if the engine files exist in the model_dir.
        """

        self.model_dir = model_dir
        self.model = None
        self.tokenizer = None
        self.n_gpus = None
        self.config = None
        self.ptuning_tables = []
        self.p_table = None
        self.task_vocab_size = 0
        self.task_ids = {}

        if load_model:
            self._load()

    def export(
        self,
        nemo_checkpoint_path: str,
        model_type: str,
        delete_existing_files: bool = True,
        n_gpus: int = 1,
        tensor_parallel_size: int = None,
        pipeline_parallel_size: int = None,
        max_input_token: int = 256,
        max_output_token: int = 256,
        max_batch_size: int = 8,
        max_prompt_embedding_table_size=None,
        use_inflight_batching: bool = False,
        enable_context_fmha: bool = True,
        paged_kv_cache: bool = False,
        dtype: str = "bfloat16",
        load_model: bool = True,
        enable_multi_block_mode: bool = False,
        use_lora_plugin: str = None,
        lora_target_modules: List[str] = None,
        max_lora_rank: int = 64,
<<<<<<< HEAD
        save_nemo_model_config = False
=======
>>>>>>> a2b2277f
    ):
        """
        Exports nemo checkpoints to TensorRT-LLM.

        Args:
            nemo_checkpoint_path (str): path for the nemo checkpoint.
            model_type (str): type of the model. Currently, "llama", "gptnext", "falcon", and "starcoder" are supported.
            delete_existing_files (bool): if Truen, deletes all the files in model_dir.
            n_gpus (int): number of GPUs to use for inference.
            tensor_parallel_size (int): tensor parallelism.
            pipeline_parallel_size (int): pipeline parallelism.
            max_input_token (int): max input length.
            max_output_token (int): max output length.
            max_batch_size (int): max batch size.
            max_prompt_embedding_table_size (int): max prompt embedding size.
            use_inflight_batching (bool): if True, enables inflight batching for TensorRT-LLM Triton backend.
            enable_context_fmha (bool): if True, use fused Context MultiHeadedAttention.
            paged_kv_cache (bool): if True, uses kv cache feature of the TensorRT-LLM.
            dtype (str): Floating point type for model weights (Supports BFloat16/Float16).
            load_model (bool): load TensorRT-LLM model after the export.
            enable_multi_block_mode (bool): enable faster decoding in multihead attention. Required for long context.
        """

        if not model_type in self.get_supported_models_list:
            raise Exception("Model {0} is not currently a supported model type. "
                            "Supported model types are llama, gptnext, falcon, and starcoder".format(model_type))

        if model_type == "gpt" or model_type == "starcoder":
            model_type = "gptnext"

        if model_type == "mixtral":
            model_type = "llama"

        if pipeline_parallel_size is None:
            tensor_parallel_size = n_gpus
            pipeline_parallel_size = 1
        elif tensor_parallel_size is None:
            tensor_parallel_size = 1
            pipeline_parallel_size = n_gpus

        if Path(self.model_dir).exists():
            if delete_existing_files and len(os.listdir(self.model_dir)) > 0:
                for files in os.listdir(self.model_dir):
                    path = os.path.join(self.model_dir, files)
                    try:
                        shutil.rmtree(path)
                    except OSError:
                        os.remove(path)

                if len(os.listdir(self.model_dir)) > 0:
                    raise Exception("Couldn't delete all files.")
            elif len(os.listdir(self.model_dir)) > 0:
                raise Exception("There are files in this folder. Try setting delete_existing_files=True.")
        else:
            Path(self.model_dir).mkdir(parents=True, exist_ok=True)

        if max_prompt_embedding_table_size is None:
            max_prompt_embedding_table_size = 0

        self.model = None

        tmp_dir = tempfile.TemporaryDirectory()
        nemo_export_dir = Path(tmp_dir.name)

        model_configs, self.tokenizer = nemo_to_model_config(
            in_file=nemo_checkpoint_path,
            decoder_type=model_type,
            dtype=dtype,
            tensor_parallel_size=tensor_parallel_size,
            pipeline_parallel_size=pipeline_parallel_size,
            nemo_export_dir=nemo_export_dir,
            save_nemo_model_config=save_nemo_model_config,
        )

        model_config_to_tensorrt_llm(
            model_configs,
            self.model_dir,
            world_size=tensor_parallel_size * pipeline_parallel_size,
            max_input_len=max_input_token,
            max_output_len=max_output_token,
            max_batch_size=max_batch_size,
            max_prompt_embedding_table_size=max_prompt_embedding_table_size,
            use_inflight_batching=use_inflight_batching,
            paged_kv_cache=paged_kv_cache,
            enable_context_fmha=enable_context_fmha,
            enable_multi_block_mode=enable_multi_block_mode,
            use_lora_plugin=use_lora_plugin,
            lora_target_modules=lora_target_modules,
            max_lora_rank=max_lora_rank,
        )

        tokenizer_path = os.path.join(nemo_export_dir, "tokenizer.model")
        if os.path.exists(tokenizer_path):
            shutil.copy(tokenizer_path, self.model_dir)
        else:
            self.tokenizer.save_pretrained(os.path.join(self.model_dir, 'huggingface_tokenizer'))
        
        nemo_model_config = os.path.join(nemo_export_dir, "model_config.yaml")
        if os.path.exists(nemo_model_config):
            shutil.copy(nemo_model_config, self.model_dir)
        tmp_dir.cleanup()

        if load_model:
            self._load()

    def build(
        self,
        nemo_model,
        nemo_model_config,
        tokenizer=None,
        max_input_token: int = 256,
        max_output_token: int = 256,
        max_batch_size: int = 8,
        use_refit: bool = False,
        model_type: str = "gptnext",
    ):
        from megatron.core import parallel_state

        self.use_refit = use_refit
        self.stream = torch.cuda.Stream()
        self.model_type = model_type
        self.tokenizer = build_tokenizer(tokenizer)

        # Each model shard has its own directory
        if parallel_state.get_data_parallel_world_size() > 1:
            self.model_dir = os.path.join(
                self.model_dir, f"dp{parallel_state.get_data_parallel_rank()}")
        if parallel_state.get_tensor_model_parallel_world_size() > 1:
            self.model_dir = os.path.join(
                self.model_dir, f"tp{parallel_state.get_tensor_model_parallel_rank()}")
        if parallel_state.get_pipeline_model_parallel_world_size() > 1:
            self.model_dir = os.path.join(
                self.model_dir, f"pp{parallel_state.get_pipeline_model_parallel_rank()}")

        # Build or refit TRT-LLM engine from a nemo model. 
        model_configs = nemo_model_to_model_config(
            nemo_model=nemo_model,
            decoder_type=model_type,
            nemo_model_config=nemo_model_config,
        )

        model_config_to_tensorrt_llm(
            model_configs,
            self.model_dir,
            max_input_len=max_input_token,
            max_output_len=max_output_token,
            max_batch_size=max_batch_size,
            max_beam_width=1,
            max_prompt_embedding_table_size=0,
            use_refit=self.use_refit,
        )
        # Use load_refit to handle multiprocessed environment
        self.model = load_refit(
            tokenizer=self.tokenizer,
            engine_dir=self.model_dir,
            model_configs=model_configs,
            stream=self.stream)

    def refit(
        self,
        nemo_model,
        nemo_model_config,
    ):
        assert self.use_refit, "TRT-LLM model must be built() with refit=True"

        # Build or refit TRT-LLM engine from a nemo model. 
        model_configs = nemo_model_to_model_config(
            nemo_model=nemo_model,
            decoder_type=self.model_type,
            nemo_model_config=nemo_model_config
        )

        self.model = load_refit(
            tokenizer=self.tokenizer,
            engine_dir=self.model_dir,
            model_configs=model_configs,
            stream=self.stream)

    def forward(
        self,
        input_texts: List[str],
        max_output_token: int = 64,
        top_k: int = 1,
        top_p: float = 0.0,
        temperature: float = 1.0,
        stop_words_list: List[str] = None,
        bad_words_list: List[str] = None,
        no_repeat_ngram_size: int = None,
        task_ids: List[str] = None,
        prompt_embeddings_table=None,
        prompt_embeddings_checkpoint_path: str = None,
        streaming: bool = False,
        output_log_probs: bool = False,
        **sampling_kwargs,
    ):

        """
        Exports nemo checkpoints to TensorRT-LLM.

        Args:
            input_texts (List(str)): list of sentences.
            max_output_token (int): max generated tokens.
            top_k (int): limits us to a certain number (K) of the top tokens to consider.
            top_p (float): limits us to the top tokens within a certain probability mass (p).
            temperature (float): A parameter of the softmax function, which is the last layer in the network.
            stop_words_list (List(str)): list of stop words.
            bad_words_list (List(str)): list of bad words.
            no_repeat_ngram_size (int): no repeat ngram size.
            task_ids (List(str)): list of the task ids for the prompt tables.
            prompt_embeddings_table (List(float)): prompt embeddings table.
            prompt_embeddings_checkpoint_path (str): path for the nemo checkpoint for the prompt embedding table.
            sampling_kwargs: Additional kwargs to set in the SamplingConfig.
        """

        if self.model is None:
            raise Exception(
                "A nemo checkpoint should be exported to TensorRT-LLM and "
                "then it should be loaded first to run inference."
            )
        else:
            if not prompt_embeddings_table is None or not prompt_embeddings_checkpoint_path is None:
                prompt_table = self._get_prompt_embedding_table(
                    prompt_embeddings_table, prompt_embeddings_checkpoint_path
                )
                tv_size = prompt_table.size(dim=0)
            elif len(self.ptuning_tables) > 0:
                prompt_table = self.p_table
                tv_size = self.task_vocab_size
            else:
                prompt_table = None
                tv_size = None

            if task_ids is None:
                assert prompt_table is None, "There is a prompt embedding table and task_ids cannot be None"
                input_task_ids = None
            else:
                if prompt_table is None:
                    input_task_ids = None
                else:
                    if len(task_ids) > 1:
                        assert len(task_ids) == len(input_texts), ("Either len of the task_ids has to be 1 or"
                                                                   "it needs to match with len of input_texts.")

                    if len(task_ids) == 1:
                        assert task_ids[0] in self.task_ids.keys(), "Task: {0} doesn't exist in the task list.".format(
                            task_ids[0])
                        input_task_ids = [self.task_ids[task_ids[0]] for i in range(len(input_texts))]
                    else:
                        input_task_ids = []
                        for i in range(len(input_texts)):
                            assert task_ids[
                                       i] in self.task_ids.keys(), "Task: {0} doesn't exist in the task list.".format(
                                task_ids[i])
                            input_task_ids.append(self.task_ids[task_ids[i]])
            if not streaming:
                if torch.distributed.is_initialized():
                    multiprocessed_env = True
                else:
                    multiprocessed_env = False

                return generate(
                    input_texts=input_texts,
                    max_output_len=max_output_token,
                    host_context=self.model,
                    top_k=top_k,
                    top_p=top_p,
                    temperature=temperature,
                    prompt_table=prompt_table,
                    task_vocab_size=tv_size,
                    task_ids=input_task_ids,
                    stop_words_list=stop_words_list,
                    bad_words_list=bad_words_list,
                    no_repeat_ngram_size=no_repeat_ngram_size,
                    output_log_probs=output_log_probs,
                    multiprocessed_env=multiprocessed_env,
                    **sampling_kwargs,
                )
            else:
                return generate_streaming(
                    input_texts=input_texts,
                    max_output_len=max_output_token,
                    host_context=self.model,
                    top_k=top_k,
                    top_p=top_p,
                    temperature=temperature,
                    prompt_table=prompt_table,
                    task_vocab_size=tv_size,
                    task_ids=input_task_ids,
                    stop_words_list=stop_words_list,
                    bad_words_list=bad_words_list,
                    no_repeat_ngram_size=no_repeat_ngram_size,
                    **sampling_kwargs,
                )

    def add_prompt_table(self, task_name: str, prompt_embeddings_checkpoint_path: str):
        # TODO: check if the added table's size is larger than the max_prompt_embedding_table_size
        #       If yes, then raise an error.

        if self.model is None:
            raise Exception(
                "A nemo checkpoint should be exported to TensorRT-LLM and "
                "then it should be loaded first to run inference."
            )

        for pt in self.ptuning_tables:
            if pt["task_name"] == task_name:
                raise Exception(
                    "Task name: {0} has already added. Please pass a unique task name.".format(task_name)
                )

        prompt_table = self._get_prompt_embedding_table(
            prompt_embeddings_checkpoint_path=prompt_embeddings_checkpoint_path
        )

        self.ptuning_tables.append({"table": prompt_table, "task_name": task_name})
        with open(os.path.join(self.model_dir, 'prompt_tables.pkl'), 'wb') as f:
            pickle.dump(self.ptuning_tables, f)

        self._prep_ptuning_table()

    def remove_prompt_table(self, task_name: str):
        if not self.ptuning_tables is None:
            for i in range(len(self.ptuning_tables)):
                if self.ptuning_tables[i]["task_name"] == task_name:
                    self.ptuning_tables.pop(i)
                    with open(os.path.join(self.model_dir, 'prompt_tables.pkl'), 'wb') as f:
                        pickle.dump(self.ptuning_tables, f)
                    return
            self._prep_ptuning_table()

    @property
    def get_supported_models_list(self):
        # gpt and gptnext are the same. Keeping the gptnext due to backward compatibility.
        return ["gpt", "gptnext", "llama", "falcon", "starcoder", "mixtral"]

    @property
    def get_hidden_size(self):
        if self.config is None:
            return None
        else:
            return self.config["builder_config"]["hidden_size"]

    @property
    def get_triton_input(self):
        inputs = (
            Tensor(name="prompts", shape=(-1,), dtype=bytes),
            Tensor(name="max_output_token", shape=(-1,), dtype=np.int_, optional=True),
            Tensor(name="top_k", shape=(-1,), dtype=np.int_, optional=True),
            Tensor(name="top_p", shape=(-1,), dtype=np.single, optional=True),
            Tensor(name="temperature", shape=(-1,), dtype=np.single, optional=True),
            Tensor(name="random_seed", shape=(-1,), dtype=np.int_, optional=True),
            Tensor(name="stop_words_list", shape=(-1,), dtype=bytes, optional=True),
            Tensor(name="bad_words_list", shape=(-1,), dtype=bytes, optional=True),
            Tensor(name="no_repeat_ngram_size", shape=(-1,), dtype=np.single, optional=True),
            Tensor(name="task_id", shape=(-1,), dtype=bytes, optional=True),
        )
        return inputs

    @property
    def get_triton_output(self):
        outputs = (Tensor(name="outputs", shape=(-1,), dtype=bytes),)
        return outputs

    @batch
    def triton_infer_fn(self, **inputs: np.ndarray):
        try:
            infer_input = {"input_texts": str_ndarray2list(inputs.pop("prompts"))}
            if "max_output_token" in inputs:
                infer_input["max_output_token"] = inputs.pop("max_output_token")[0][0]
            if "top_k" in inputs:
                infer_input["top_k"] = inputs.pop("top_k")[0][0]
            if "top_p" in inputs:
                infer_input["top_p"] = inputs.pop("top_p")[0][0]
            if "temperature" in inputs:
                infer_input["temperature"] = inputs.pop("temperature")[0][0]
            if "random_seed" in inputs:
                infer_input["random_seed"] = inputs.pop("random_seed")[0][0]
            if "stop_words_list" in inputs:
                stop_words_list = str_ndarray2list(inputs.pop("stop_words_list"))
                infer_input["stop_words_list"] = [[stop_word] for stop_word in stop_words_list]
            if "bad_words_list" in inputs:
                bad_words_list = str_ndarray2list(inputs.pop("bad_words_list"))
                infer_input["bad_words_list"] = [[bad_word] for bad_word in bad_words_list]
            if "no_repeat_ngram_size" in inputs:
                infer_input["no_repeat_ngram_size"] = inputs.pop("no_repeat_ngram_size")[0][0]
            if "task_id" in inputs:
                task_id = np.char.decode(inputs.pop("task_id").astype("bytes"), encoding="utf-8")
                infer_input["task_ids"] = task_id[0]

            output_texts = self.forward(**infer_input)
            output = cast_output(output_texts, np.bytes_)
            return {"outputs": output}
        except Exception as error:
            err_msg = "An error occurred: {0}".format(str(error))
            output = cast_output([err_msg], np.bytes_)
            return {"outputs": output}

    @batch
    def triton_infer_fn_streaming(self, **inputs: np.ndarray):
        try:
            infer_input = {"input_texts": str_ndarray2list(inputs.pop("prompts"))}
            if "max_output_token" in inputs:
                infer_input["max_output_token"] = inputs.pop("max_output_token")[0][0]
            if "top_k" in inputs:
                infer_input["top_k"] = inputs.pop("top_k")[0][0]
            if "top_p" in inputs:
                infer_input["top_p"] = inputs.pop("top_p")[0][0]
            if "temperature" in inputs:
                infer_input["temperature"] = inputs.pop("temperature")[0][0]
            if "random_seed" in inputs:
                infer_input["random_seed"] = inputs.pop("random_seed")[0][0]
            if "stop_words_list" in inputs:
                stop_words_list = str_ndarray2list(inputs.pop("stop_words_list"))
                infer_input["stop_words_list"] = [[stop_word] for stop_word in stop_words_list]
            if "bad_words_list" in inputs:
                bad_words_list = str_ndarray2list(inputs.pop("bad_words_list"))
                infer_input["bad_words_list"] = [[bad_word] for bad_word in bad_words_list]
            if "no_repeat_ngram_size" in inputs:
                infer_input["no_repeat_ngram_size"] = inputs.pop("no_repeat_ngram_size")[0][0]
            if "task_id" in inputs:
                task_id = np.char.decode(inputs.pop("task_id").astype("bytes"), encoding="utf-8")
                infer_input["task_ids"] = task_id[0]

            partial_outputs = self.forward(**infer_input, streaming=True)
            # On each request to this generator, run the model for one step and return a dict
            # with full outputs generated until this step.
            for output_texts in partial_outputs:
                yield {"outputs": cast_output(output_texts, np.bytes_)}
        except Exception as error:
            err_msg = "An error occurred: {0}".format(str(error))
            output = cast_output([err_msg], np.bytes_)
            return {"outputs": output}

    def _prep_ptuning_table(self):
        self.task_vocab_size = 0
        for pt in self.ptuning_tables:
            if self.task_vocab_size < pt["table"].size(dim=0):
                self.task_vocab_size = pt["table"].size(dim=0)

        # pad tasks to longest task embedding table
        vtokens_embeddings = []
        self.task_ids = {}
        tid = 0
        for i, ptuning_table in enumerate(self.ptuning_tables):
            padded_table = torch.zeros((self.task_vocab_size, self.get_hidden_size))
            padded_table[:ptuning_table["table"].size(dim=0), :] = ptuning_table["table"]
            vtokens_embeddings.append(padded_table)
            self.task_ids[ptuning_table["task_name"]] = tid
            tid = tid + 1

        if len(vtokens_embeddings) > 0:
            self.p_table = torch.stack(vtokens_embeddings, dim=0).view(-1, self.get_hidden_size)
        else:
            self.p_table = None

    def _load_prompt_tables(self):
        if not self.model_dir is None:
            pt_path = Path(os.path.join(self.model_dir, 'prompt_tables.pkl'))
            if pt_path.exists():
                with open(pt_path, 'rb') as f:
                    self.ptuning_tables = pickle.load(f)
                self._prep_ptuning_table()
            else:
                self.ptuning_tables = []

    def _get_prompt_embedding_table_ckpt(self, prompt_embeddings_checkpoint_path):
        with tempfile.TemporaryDirectory() as temp_dir:
            unpack_nemo_ckpt(prompt_embeddings_checkpoint_path, temp_dir)
            mw_path = os.path.join(temp_dir, "model_weights.ckpt")
            if not Path(mw_path).exists():
                mw_path = os.path.join(temp_dir, "mp_rank_00", "model_weights.ckpt")
                if not Path(mw_path).exists():
                    raise FileNotFoundError("File: {0} could not be found in the nemo checkpoint. "
                                            "Please check the nemo checkpoint format for the prompt "
                                            "embedding table.".format(mw_path))
            weights = torch.load(mw_path)

            weights_found = True
            if "model.embedding.adapter_layer.ptuning_adapter.inference_table" in weights:
                weights = weights["model.embedding.adapter_layer.ptuning_adapter.inference_table"]
            elif "model.language_model.adapter_layer.ptuning_adapter.inference_table.prompt_table.taskname.prompt_embeddings.weight" in weights:
                weights = weights[
                    "model.language_model.adapter_layer.ptuning_adapter.inference_table.prompt_table.taskname.prompt_embeddings.weight"]
            elif 'prompt_table' in weights:
                if "prompt_table.taskname.prompt_embeddings.weight" in weights['prompt_table']:
                    weights = weights['prompt_table']["prompt_table.taskname.prompt_embeddings.weight"]
                else:
                    weights_found = False
            else:
                weights_found = False

            if not weights_found:
                raise Exception(
                    "Could not find the embedding table in the {0}. Please check the nemo file format".format(
                        prompt_embeddings_checkpoint_path))

            return weights.cpu().detach()
        return None

    def _get_prompt_embedding_table(self, prompt_embeddings_table=None, prompt_embeddings_checkpoint_path=None, ):
        p_tuning = "no_ptuning"
        if (prompt_embeddings_table is not None and
                prompt_embeddings_checkpoint_path is not None
        ):
            LOGGER.warning("prompt_embeddings_table will be used and "
                           "prompt_embeddings_checkpoint_path will be "
                           "ignored for ptuning.")
            p_tuning = "use_table"
        elif prompt_embeddings_table is not None:
            p_tuning = "use_table"
        elif prompt_embeddings_checkpoint_path is not None:
            p_tuning = "use_checkpoint"
        else:
            return None, None

        if p_tuning == "use_table":
            if not isinstance(prompt_embeddings_table, np.ndarray):
                raise TypeError("Only numpy array is allowed for the prompt embeddings table.")

            if len(prompt_embeddings_table.shape) != 2:
                raise Exception("A two dimensional prompt embeddings table for a single task is only supported.")

            prompt_embeddings_table = torch.from_numpy(prompt_embeddings_table)
        elif p_tuning == "use_checkpoint":
            if not is_nemo_file(prompt_embeddings_checkpoint_path):
                raise TypeError(prompt_embeddings_checkpoint_path + " is not a nemo file.")
            prompt_embeddings_table = self._get_prompt_embedding_table_ckpt(prompt_embeddings_checkpoint_path)

        dtype = self.config['builder_config']['precision']
        prompt_embeddings_table = prompt_embeddings_table.to(dtype=tensorrt_llm._utils.str_dtype_to_torch(dtype)).cuda()

        if prompt_embeddings_table.size(dim=1) != self.config["builder_config"]["hidden_size"]:
            raise Exception(
                "Hidden dimension of the model is {0} and does not match with the dimension of the prompt table.".format(
                    self.config["builder_config"]["hidden_size"])
            )

        return prompt_embeddings_table    

    def _load_config_file(self):
        engine_dir = Path(self.model_dir)
        config_path = engine_dir / 'config.json'
        if config_path.exists():
            with open(config_path, 'r') as f:
                self.config = json.load(f)
        else:
            raise FileNotFoundError("file: {0} could not be found.".format(config_path))

    def _load(self):
        self.model = None
        self.tokenizer = None
        self.n_gpus = None
        self.config = None
        self.ptuning_tables = []

        if Path(self.model_dir).exists():
            folders = os.listdir(self.model_dir)
            if len(folders) > 0:
                try:
                    self._load_config_file()
                    self.tokenizer = get_tokenzier(Path(os.path.join(self.model_dir)))
                    self.model = load(tokenizer=self.tokenizer, engine_dir=self.model_dir)
                    self._load_prompt_tables()
                except Exception as error:
                    raise Exception(
                        "Files in the TensorRT-LLM folder is corrupted and "
                        "model needs to be exported again. "
                        "Error message: " + str(error)
                    )<|MERGE_RESOLUTION|>--- conflicted
+++ resolved
@@ -118,10 +118,7 @@
         use_lora_plugin: str = None,
         lora_target_modules: List[str] = None,
         max_lora_rank: int = 64,
-<<<<<<< HEAD
         save_nemo_model_config = False
-=======
->>>>>>> a2b2277f
     ):
         """
         Exports nemo checkpoints to TensorRT-LLM.

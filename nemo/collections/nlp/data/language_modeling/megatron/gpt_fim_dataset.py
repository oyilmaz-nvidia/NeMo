--- conflicted
+++ resolved
@@ -15,7 +15,6 @@
 from typing import Tuple
 
 import numpy as np
-<<<<<<< HEAD
 
 from nemo.collections.nlp.modules.common.megatron.utils import ApexGuardDefaults
 
@@ -32,11 +31,6 @@
 
     HAVE_MEGATRON_CORE = False
     IMPORT_ERROR = e
-=======
-from megatron.core.datasets.gpt_dataset import GPTDataset, GPTDatasetConfig
-from megatron.core.datasets.indexed_dataset import IndexedDataset
-from megatron.core.datasets.utils import Split
->>>>>>> e8483780
 
 
 # is_dataset_built_on_rank function is needed for mcore GPTDatasetConfig
@@ -256,7 +250,7 @@
         no_fim_prefix=None,
     ):
         """
-        Take in a sample (np array w/ size (0,chunklength)) and perform a FIM transformation on it. 
+        Take in a sample (np array w/ size (0,chunklength)) and perform a FIM transformation on it.
         Maintain the same sample length (if transform creates a few extra tokens, drop them).
         """
         if np_rng.binomial(1, fim_rate):  # sample bernoulli dist

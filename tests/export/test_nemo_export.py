--- conflicted
+++ resolved
@@ -24,7 +24,7 @@
 run_export_tests = True
 try:
     from nemo.deploy import DeployPyTriton
-    from nemo.deploy.nlp import NemoTritonQueryLLMTensorRT
+    from nemo.deploy.nlp import NemoQueryLLM
     from nemo.export import TensorRTLLM
 except Exception as e:
     run_export_tests = False
@@ -248,7 +248,7 @@
             )
             nm.deploy()
             nm.run()
-            nq = NemoTritonQueryLLMTensorRT(url="localhost:8000", model_name=model_name)
+            nq = NemoQueryLLM(url="localhost:8000", model_name=model_name)
 
             output_deployed = nq.query_llm(
                 prompts=prompt,
@@ -460,24 +460,14 @@
     )
     parser.add_argument(
         "--run_accuracy",
-<<<<<<< HEAD
-        default=False,
-        action='store_true',
-=======
         type=str,
         default="False",
->>>>>>> fe7e2e57
     )
     parser.add_argument("--streaming", default=False, action="store_true")
     parser.add_argument(
         "--test_deployment",
         type=str,
         default="False",
-<<<<<<< HEAD
-    )
-    parser.add_argument(
-        "--debug",
-=======
     )
     parser.add_argument(
         "--debug",
@@ -486,30 +476,18 @@
     )
     parser.add_argument(
         "--ci_upload_test_results_to_cloud",
->>>>>>> fe7e2e57
         default=False,
         action='store_true',
     )
     parser.add_argument(
-<<<<<<< HEAD
-        "--ci_upload_test_results_to_cloud",
-        default=False,
-        action='store_true',
-    )
-    parser.add_argument(
         "--test_data_path",
         type=str,
         default=None,
-=======
-        "--test_data_path",
-        type=str,
-        default=None,
     )
     parser.add_argument(
         "--save_trt_engine",
         type=str,
         default="False",
->>>>>>> fe7e2e57
     )
 
     return parser.parse_args()
